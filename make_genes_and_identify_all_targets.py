--- conflicted
+++ resolved
@@ -278,13 +278,7 @@
     parser.add_argument("--padding",
                         help="yaml or json file with padding info.",
                         type=argparse.FileType("r"),
-<<<<<<< HEAD
-                        metavar="file"
-                        )
-=======
                         metavar="file")
-
->>>>>>> 35a17410
     return parser.parse_args()
 
 
